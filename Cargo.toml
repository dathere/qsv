[package]
name = "qsv"
version = "0.128.0" #:version
authors = ["Joel Natividad <joel@datHere.com>"]
description = "A high performance CSV data-wrangling toolkit."
documentation = "https://github.com/jqnatividad/qsv#qsv-ultra-fast-csv-data-wrangling-toolkit"
homepage = "https://qsv.dathere.com"
repository = "https://github.com/jqnatividad/qsv"
readme = "README.md"
keywords = ["csv", "geocode", "data-engineering", "etl", "opendata"]
categories = ["command-line-utilities", "parser-implementations"]
license = "MIT OR Unlicense"
autotests = false
edition = "2021"
rust-version = "1.78"
autobins = false
include = [
    "src/**/*",
    "LICENSE-MIT",
    "UNLICENSE",
    "README.md",
    "CHANGELOG.md",
    "resources/luau/vendor/luadate/date.lua",
]

[[bin]]
name              = "qsv"
test              = true
bench             = false
doctest           = false
path              = "src/main.rs"
required-features = ["feature_capable"]

[[bin]]
name              = "qsvlite"
test              = true
bench             = false
doctest           = false
path              = "src/mainlite.rs"
required-features = ["lite"]

[[bin]]
name              = "qsvdp"
test              = true
bench             = false
doctest           = false
path              = "src/maindp.rs"
required-features = ["datapusher_plus"]

[[test]]
name = "tests"
path = "tests/tests.rs"

[profile.release]
codegen-units = 1
debug         = false
lto           = true
opt-level     = 3
strip         = true

[profile.release-samply]
inherits = "release"
debug    = true
strip    = false

[profile.release-nightly]
inherits = "release"
panic    = "abort"

[dependencies]
ahash = "0.8"
anyhow = { version = "1.0", optional = true }
atoi_simd = "0.16"
bincode = "1.3"
byteorder = "1.5"
bytes = "1"
cached = { version = "0.51", features = [
    "disk_store",
    "redis_ahash",
], optional = true }
calamine = { version = "0.25", features = ["dates"] }
censor = { version = "0.3", optional = true }
chrono = { version = "0.4", default-features = false }
chrono-tz = "0.9"
console = { version = "0.15", optional = true }
cpc = { version = "1.9", optional = true }
crossbeam-channel = "0.5"
csv = "1.3"
csv-diff = "0.1.0"
csv-index = "0.1"
csvs_convert = { version = "0.8", default-features = false, features = [
    "converters",
], optional = true }
data-encoding = { version = "2.6", optional = true }
dotenvy = "0.15"
dynfmt = { version = "0.1", default-features = false, features = ["curly"] }
eudex = { version = "0.1", optional = true }
ext-sort = { version = "0.1", features = [
    "memory-limit",
], default-features = false }
flate2 = { version = "1", optional = true }
file-format = { version = "0.25", features = ["reader"] }
filetime = "0.2"
flexi_logger = { version = "0.28", features = [
    "async",
    "compress",
    "dont_minimize_extra_stacks",
], default-features = false }
futures = "0.3"
futures-util = "0.3"
gender_guesser = { version = "0.2", optional = true }
geosuggest-core = { version = "0.6", optional = true }
geosuggest-utils = { version = "0.6", optional = true }
governor = { version = "0.6", optional = true }
grex = { version = "1.4", default-features = false }
gzp = { version = "0.11", default-features = false, features = [
    "snappy_default",
] }
hashbrown = { version = "0.14", optional = true }
indexmap = "2.2"
indicatif = "0.17"
itertools = "0.13"
itoa = "1"
jemallocator = { version = "0.5", optional = true }
jsonschema = { version = "0.18", features = [
    "resolve-file",
    "resolve-http",
], default-features = false }
jql-runner = { version = "7.1", default-features = false, optional = true }
localzone = { version = "0.3", features = ["auto_validation"] }
log = "0.4"
mimalloc = { version = "0.1", default-features = false, optional = true }
mlua = { version = "0.9", features = [
    "luau",
    "luau-jit",
    "serialize",
], optional = true }
num_cpus = "1"
odht = "0.3"
phf = { version = "0.11", features = ["macros"], optional = true }
polars = { version = "0.40", features = [
    "lazy",
    "streaming",
    "object",
    "asof_join",
    "cross_join",
    "semi_anti_join",
    "sql",
    "extract_jsonpath",
    "binary_encoding",
    "json",
    "parquet",
    "ipc",
    "performant",
    "cse",
    "avro",
    "dtype-full",
    "coalesce",
], optional = true }
polars-ops = { version = "0.40", optional = true }
pyo3 = { version = "0.21", features = [
    "auto-initialize",
    "gil-refs",
], optional = true }
qsv-dateparser = "0.12"
qsv_docopt = "1.7"
qsv-stats = "0.18"
qsv_currency = { version = "0.6", optional = true }
qsv-sniffer = { version = "0.10", default-features = false, features = [
    "runtime-dispatch-simd",
] }
rand = "0.8"
rand_hc = "0.3"
rand_xoshiro = "0.6"
rayon = "1.10"
redis = { version = "0.25", features = [
    "ahash",
    "tcp_nodelay",
], default-features = false, optional = true }
regex = "1"
reqwest = { version = "0.12", features = [
    "blocking",
    "brotli",
    "cookies",
    "deflate",
    "gzip",
    "rustls-tls",
    "stream",
    "http2",
    "json",
], default-features = false }
rust_decimal = { version = "1.35", default-features = false }
ryu = "1"
sanitize-filename = { version = "0.5", optional = true }
self_update = { version = "0.40", features = [
    "archive-zip",
    "compression-zip-deflate",
    "rustls",
    "signatures",
], default-features = false, optional = true }
semver = "1"
serde = { version = "1", features = ["derive"] }
serde_json = { version = "1", features = ["preserve_order"] }
serde_stacker = { version = "0.1", optional = true }
serde_urlencoded = { version = "0.7", optional = true }
simple-expand-tilde = { version = "0.1.6", optional = true }
smartstring = { version = "1", optional = true }
snap = "1"
strsim = { version = "0.11", optional = true }
strum = { version = "0.26", features = ["phf"] }
strum_macros = "0.26"
sysinfo = "0.30"
tabwriter = "1.4"
tempfile = "3"
thousands = { version = "0.2", optional = true }
threadpool = "1.8"
titlecase = { version = "3", optional = true }
tokio = { version = "1", features = ["rt-multi-thread"] }
uuid = { version = "1", features = ["v4"] }
url = "2.5"
vader_sentiment = { version = "0.1", optional = true }
whatlang = { version = "0.16", optional = true }
<<<<<<< HEAD
local-encoding = { version = "0.2.0", optional = true }
=======
rfd = "0.14.1"
>>>>>>> dec3d82c

[target.'cfg(not(target_arch = "aarch64"))'.dependencies]
simdutf8    = "0.1"
parking_lot = { version = "0.12", features = ["hardware-lock-elision"] }

# use SIMD on aarch64 (Apple Silicon, Raspberry Pi 4, etc.)
[target.'cfg(target_arch = "aarch64")'.dependencies]
simdutf8 = { version = "0.1", features = ["aarch64_neon"] }

[dev-dependencies]
actix-governor = "0.5"
actix-web = { version = "4.6", default-features = false, features = [
    "compress-brotli",
    "compress-gzip",
] }
assert-json-diff = "2.0"
newline-converter = "0.3"
postgres = "0.19"
quickcheck = { version = "1", default-features = false }
rusqlite = { version = "0.29", features = ["bundled"] }
serial_test = { version = "3.1", features = ["file_locks"] }

[patch.crates-io]
# needed as dynfmt doesn't work in release mode without this
dynfmt = { git = "https://github.com/jqnatividad/dynfmt", branch = "2021-clippy_ptr_as_ptr-bumpdeps" }
# needed to get latest dependencies and unreleased fixes
grex = { git = "https://github.com/pemistahl/grex", rev = "0c8ab87" }
# calamine 0.25.0 with unreleased fixes
calamine = { git = "https://github.com/tafia/calamine", rev = "6b41309" }
# latest Rust polars with unreleased fixes
# we track Python polars which has a much faster release cycle than Rust polars
polars     = { git = "https://github.com/pola-rs/polars", tag = "py-0.20.31" }
polars-ops = { git = "https://github.com/pola-rs/polars", tag = "py-0.20.31" }

[features]
default = ["mimalloc"]
distrib_features = [
    "feature_capable",
    "apply",
    "fetch",
    "foreach",
    "geocode",
    "luau",
    "polars",
    "python",
    "to",
    "to_parquet",
]
all_features = ["distrib_features", "self_update"]
apply = [
    "censor",
    "cpc",
    "data-encoding",
    "eudex",
    "gender_guesser",
    "hashbrown",
    "qsv_currency",
    "strsim",
    "thousands",
    "titlecase",
    "vader_sentiment",
    "whatlang",
]
fetch = [
    "cached",
    "console",
    "flate2",
    "governor",
    "hashbrown",
    "jql-runner",
    "redis",
    "serde_stacker",
    "serde_urlencoded",
    "simple-expand-tilde",
]
foreach = ["local-encoding"]
geocode = [
    "anyhow",
    "cached",
    "geosuggest-core",
    "geosuggest-utils",
    "phf",
    "simple-expand-tilde",
]
luau = ["mlua", "sanitize-filename", "simple-expand-tilde"]
python = ["pyo3"]
to = ["csvs_convert"]
to_parquet = ["csvs_convert/parquet"]
lite = []
datapusher_plus = ["self_update"]
polars = ["dep:polars", "polars-ops", "smartstring"]
feature_capable = []
nightly = [
    "regex/unstable",
    "rand/nightly",
    "pyo3/nightly",
    "hashbrown/nightly",
    "polars/nightly",
    "polars/simd",
]<|MERGE_RESOLUTION|>--- conflicted
+++ resolved
@@ -220,11 +220,8 @@
 url = "2.5"
 vader_sentiment = { version = "0.1", optional = true }
 whatlang = { version = "0.16", optional = true }
-<<<<<<< HEAD
 local-encoding = { version = "0.2.0", optional = true }
-=======
 rfd = "0.14.1"
->>>>>>> dec3d82c
 
 [target.'cfg(not(target_arch = "aarch64"))'.dependencies]
 simdutf8    = "0.1"
