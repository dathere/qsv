--- conflicted
+++ resolved
@@ -2,18 +2,15 @@
 pub mod behead;
 pub mod cat;
 pub mod count;
-<<<<<<< HEAD
 pub mod dedup;
 pub mod exclude;
-pub mod fill;
-=======
 pub mod explode;
 pub mod enumerate;
-pub mod foreach;
->>>>>>> f564e0f3
+pub mod fill;
 pub mod fixlengths;
 pub mod flatten;
 pub mod fmt;
+pub mod foreach;
 pub mod frequency;
 pub mod headers;
 pub mod index;
@@ -22,13 +19,10 @@
 pub mod jsonl;
 pub mod lua;
 pub mod partition;
-<<<<<<< HEAD
-pub mod rename;
-=======
 pub mod pseudo;
 pub mod python;
+pub mod rename;
 pub mod replace;
->>>>>>> f564e0f3
 pub mod reverse;
 pub mod sample;
 pub mod search;
